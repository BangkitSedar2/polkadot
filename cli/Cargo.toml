[package]
name = "polkadot-cli"
version = "0.8.22"
authors = ["Parity Technologies <admin@parity.io>"]
description = "Polkadot Relay-chain Client Node"
edition = "2018"

[package.metadata.wasm-pack.profile.release]
# `wasm-opt` has some problems on linux, see
# https://github.com/rustwasm/wasm-pack/issues/781 etc.
wasm-opt = false

[lib]
crate-type = ["cdylib", "rlib"]

[dependencies]
log = "0.4.8"
futures = { version = "0.3.4", features = ["compat"] }
structopt = "0.3.8"
sp-api = { git = "https://github.com/paritytech/substrate", branch = "cumulus-branch" }
sp-core = { git = "https://github.com/paritytech/substrate", branch = "cumulus-branch" }
sp-runtime = { git = "https://github.com/paritytech/substrate", branch = "cumulus-branch" }
sc-client-api = { git = "https://github.com/paritytech/substrate", branch = "cumulus-branch" }
sc-client-db = { git = "https://github.com/paritytech/substrate", branch = "cumulus-branch" }
sc-executor = { git = "https://github.com/paritytech/substrate", branch = "cumulus-branch" }
service = { package = "polkadot-service", path = "../service", default-features = false, optional = true }
service-new = { package = "polkadot-service-new", path = "../node/service", default-features = false, optional = true }

tokio = { version = "0.2.13", features = ["rt-threaded"], optional = true }
frame-benchmarking-cli = { git = "https://github.com/paritytech/substrate", branch = "cumulus-branch", optional = true }
sc-cli = { git = "https://github.com/paritytech/substrate", branch = "cumulus-branch", optional = true }
sc-service = { git = "https://github.com/paritytech/substrate", branch = "cumulus-branch", optional = true }

wasm-bindgen = { version = "0.2.57", optional = true }
wasm-bindgen-futures = { version = "0.4.7", optional = true }
<<<<<<< HEAD
browser-utils = { package = "substrate-browser-utils", git = "https://github.com/paritytech/substrate", branch = "cumulus-branch", optional = true }
=======
browser-utils = { package = "substrate-browser-utils", git = "https://github.com/paritytech/substrate", branch = "master", optional = true }
# this crate is used only to enable `trie-memory-tracker` feature
# see https://github.com/paritytech/substrate/pull/6745
sp-trie = { git = "https://github.com/paritytech/substrate", branch = "master", default-features = false }
>>>>>>> cdb5c408

[build-dependencies]
substrate-build-script-utils = { git = "https://github.com/paritytech/substrate", branch = "cumulus-branch" }

[features]
default = [ "wasmtime", "db", "cli", "service-old", "trie-memory-tracker" ]
wasmtime = [ "sc-cli/wasmtime" ]
db = [ "service/db" ]
cli = [
	"tokio",
	"sc-cli",
	"sc-service",
	"frame-benchmarking-cli",
]
service-old = [ "service/full-node" ]
browser = [
	"wasm-bindgen",
	"wasm-bindgen-futures",
	"browser-utils",
	"service",
]
runtime-benchmarks = [ "service/runtime-benchmarks" ]
service-rewr = [ "service-new/full-node" ]
trie-memory-tracker = [ "sp-trie/memory-tracker" ]<|MERGE_RESOLUTION|>--- conflicted
+++ resolved
@@ -33,14 +33,10 @@
 
 wasm-bindgen = { version = "0.2.57", optional = true }
 wasm-bindgen-futures = { version = "0.4.7", optional = true }
-<<<<<<< HEAD
 browser-utils = { package = "substrate-browser-utils", git = "https://github.com/paritytech/substrate", branch = "cumulus-branch", optional = true }
-=======
-browser-utils = { package = "substrate-browser-utils", git = "https://github.com/paritytech/substrate", branch = "master", optional = true }
 # this crate is used only to enable `trie-memory-tracker` feature
 # see https://github.com/paritytech/substrate/pull/6745
-sp-trie = { git = "https://github.com/paritytech/substrate", branch = "master", default-features = false }
->>>>>>> cdb5c408
+sp-trie = { git = "https://github.com/paritytech/substrate", branch = "cumulus-branch", default-features = false }
 
 [build-dependencies]
 substrate-build-script-utils = { git = "https://github.com/paritytech/substrate", branch = "cumulus-branch" }
